#!/usr/bin/env python3
"""
Adaptive Cognitive Orchestrator (ACO) - Phase 2 Deployment
Building upon the Cognitive Resonant Controller System (CRCS) with meta-learning capabilities.

This module represents the evolution from static domain controllers to dynamic, 
learning-enabled cognitive orchestration with pattern evolution and emergent domain detection.

Key Features:
- Meta-learning from query patterns
- Emergent domain detection and controller creation
- Adaptive parameter tuning based on performance metrics
- Pattern evolution engine for continuous improvement
- Cross-instance learning capabilities (conceptual)
"""

import logging
import time
import json
from typing import Dict, List, Tuple, Any, Optional
from collections import defaultdict, deque
from datetime import datetime

# ============================================================================
# TEMPORAL CORE INTEGRATION (CANONICAL DATETIME SYSTEM)
# ============================================================================
from .temporal_core import now_iso, format_filename, format_log, Timer
import hashlib
import re
import numpy as np
import asyncio

# Configure logger first
logger = logging.getLogger(__name__)

# Optional Dependencies for advanced features
try:
    from sklearn.cluster import KMeans, DBSCAN
    from sklearn.feature_extraction.text import TfidfVectorizer
    from sklearn.metrics import silhouette_score
    ADVANCED_CLUSTERING_AVAILABLE = True
except ImportError:
    ADVANCED_CLUSTERING_AVAILABLE = False

# Import the base CRCS system - assuming it exists in a sibling file
try:
    from .cognitive_resonant_controller import CognitiveResonantControllerSystem
    from .llm_providers import BaseLLMProvider # Import for type hinting
    logger.info("✅ Base CRCS system imported successfully")
except ImportError:
    # Fallback for standalone execution
    CognitiveResonantControllerSystem = None
    BaseLLMProvider = None
    logger.warning("⚠️ Base CRCS system import failed - running in standalone mode")

# Import RISE Orchestrator with proper fallback handling
try:
    from .rise_orchestrator import RISE_Orchestrator
    logger.info("✅ RISE Orchestrator imported successfully")
except ImportError as e:
    logger.warning(f"⚠️ RISE Orchestrator import failed: {e}")
    RISE_Orchestrator = None

class PatternEvolutionEngine:
    """
    Engine for detecting emergent patterns and creating new domain controllers
    Implements meta-learning capabilities for cognitive architecture evolution
    """
    
    def __init__(self):
        self.query_history = deque(maxlen=1000)  # Rolling window of queries
        self.pattern_signatures = {}  # Pattern hash -> metadata
        self.emergent_domains = {}  # Potential new domains detected
        self.learning_threshold = 5  # Minimum occurrences to consider pattern
        self.confidence_threshold = 0.7  # Minimum confidence for domain creation
        
        logger.info("[PatternEngine] Initialized with learning capabilities")
    
    def analyze_query_pattern(self, query: str, success: bool, active_domain: str) -> Dict[str, Any]:
        """
        Analyze query for emergent patterns and learning opportunities
        
        Args:
            query: The user query
            success: Whether the query was successfully processed
            active_domain: Which domain controller was activated
            
        Returns:
            Dict containing pattern analysis results
        """
        # Create pattern signature
        pattern_signature = self._create_pattern_signature(query)
        
        # Record query in history
        query_record = {
            'timestamp': now_iso(),
            'query': query,
            'pattern_signature': pattern_signature,
            'success': success,
            'active_domain': active_domain,
            'query_length': len(query),
            'word_count': len(query.split())
        }
        
        self.query_history.append(query_record)
        
        # Update pattern tracking
        if pattern_signature not in self.pattern_signatures:
            self.pattern_signatures[pattern_signature] = {
                'first_seen': now_iso(),
                'occurrences': 0,
                'success_count': 0,
                'failure_count': 0,
                'domains_activated': set(),
                'sample_queries': []
            }
        
        pattern_data = self.pattern_signatures[pattern_signature]
        pattern_data['occurrences'] += 1
        pattern_data['domains_activated'].add(active_domain)
        
        if success:
            pattern_data['success_count'] += 1
        else:
            pattern_data['failure_count'] += 1
            
        # Store a few sample queries for analysis
        if len(pattern_data['sample_queries']) < 3:
            pattern_data['sample_queries'].append(query)
        
        # Check for emergent domain potential
        emergent_analysis = self._analyze_emergent_potential(pattern_signature, pattern_data)
        
        return {
            'pattern_signature': pattern_signature,
            'occurrences': pattern_data['occurrences'],
            'success_rate': pattern_data['success_count'] / pattern_data['occurrences'] if pattern_data['occurrences'] > 0 else 0,
            'emergent_potential': emergent_analysis,
            'domains_used': list(pattern_data['domains_activated'])
        }
    
    def _create_pattern_signature(self, query: str) -> str:
        """Create a unique signature for a query pattern based on its features."""
        # Normalize query
        normalized = query.lower().strip()
        
        # Extract key features
        features = {
            'length': len(normalized),
            'word_count': len(normalized.split()),
            'has_numbers': bool(re.search(r'\d', normalized)),
            'has_special_chars': bool(re.search(r'[^\w\s]', normalized)),
            'question_words': len([w for w in normalized.split() if w in ['what', 'how', 'why', 'when', 'where', 'who']]),
            'action_words': len([w for w in normalized.split() if w in ['analyze', 'compare', 'create', 'generate', 'solve', 'optimize']])
        }
        
        # Create hash from features
        feature_string = json.dumps(features, sort_keys=True)
        pattern_hash = hashlib.md5(feature_string.encode()).hexdigest()[:16]
        
        return pattern_hash
    
    def _analyze_emergent_potential(self, pattern_signature: str, pattern_data: Dict) -> Dict[str, Any]:
        """Analyze emergent potential with error handling."""
        try:
            occurrences = pattern_data.get('occurrences', 0)
            if occurrences == 0:
                return {'potential_score': 0.0, 'recommendation': 'monitor'}

            # Calculate success rate
            success_rate = pattern_data.get('success_count', 0) / occurrences
            
            # Check for evolution potential
            evolution_potential = {
                'high_frequency': occurrences >= self.learning_threshold,
                'consistent_success': success_rate > 0.8,
                'domain_diversity': len(pattern_data.get('domains_activated', set())) > 1,
                'recent_activity': True  # Simplified check
            }
            
            # Calculate overall potential
            potential_score = sum(evolution_potential.values()) / len(evolution_potential)
        
            try:
                return {
                    'potential_score': potential_score,
                    'evolution_potential': evolution_potential,
                    'recommendation': 'create_controller' if potential_score > 0.7 else 'monitor'
                }
            except Exception as e:
                logger.error(f"Error analyzing emergent potential for signature {pattern_signature}: {e}")
                return {
                    'potential_score': 0.0,
                    'evolution_potential': {},
                    'recommendation': 'error'
                }
        except Exception as e:
            logger.error(f"Error in _analyze_emergent_potential: {e}")
            return {
                'potential_score': 0.0,
                'evolution_potential': {},
                'recommendation': 'error'
            }
    
    def _suggest_domain_name(self, sample_queries: List[str]) -> str:
        """Suggest a domain name based on sample queries"""
        # Extract common terms
        all_words = []
        for query in sample_queries:
            words = re.findall(r'\b[a-zA-Z]+\b', query.lower())
            all_words.extend(words)
        
        # Count word frequency
        word_counts = defaultdict(int)
        for word in all_words:
            if len(word) > 3:  # Skip short words
                word_counts[word] += 1
        
        # Get most common meaningful words
        common_words = sorted(word_counts.items(), key=lambda x: x[1], reverse=True)[:3]
        
        if common_words:
            # Create domain name from common words
            domain_name = ''.join(word.capitalize() for word, _ in common_words)
            return f"{domain_name}Queries"
        else:
            return f"EmergentDomain{len(self.emergent_domains) + 1}"
    
    def get_learning_insights(self) -> Dict[str, Any]:
        """Get insights from the learning process"""
        total_queries = len(self.query_history)
        if total_queries == 0:
            return {'status': 'no_data'}
        
        # Calculate overall metrics
        recent_queries = list(self.query_history)[-50:]  # Last 50 queries
        success_rate = sum(1 for q in recent_queries if q['success']) / len(recent_queries)
        
        # Domain distribution
        domain_counts = defaultdict(int)
        for query in recent_queries:
            domain_counts[query['active_domain']] += 1
        
        return {
            'total_queries_analyzed': total_queries,
            'recent_success_rate': success_rate,
            'unique_patterns_detected': len(self.pattern_signatures),
            'emergent_domains_count': len(self.emergent_domains),
            'domain_distribution': dict(domain_counts),
            'emergent_domains': {
                sig: {
                    'suggested_name': data['suggested_domain_name'],
                    'occurrences': data['occurrences'],
                    'emergent_score': data['emergent_score'],
                    'status': data['status']
                }
                for sig, data in self.emergent_domains.items()
            }
        }

class EmergentDomainDetector:
    """Detects emergent domains and generates controller candidates."""
    
    def __init__(self, confidence_threshold: float = 0.8, min_cluster_size: int = 5):
        self.confidence_threshold = confidence_threshold
        self.min_cluster_size = min_cluster_size
        self.candidates = {}
        self.controller_templates = self._load_controller_templates()
        self.fallback_queries = [] # Added for clustering
        self.vectorizer = None # Added for vectorization
        
        logger.info("[DomainDetector] Initialized with detection capabilities")

    def _load_controller_templates(self) -> Dict[str, str]:
        """Load controller templates for different types."""
        return {
            'analytical': """
class {domain_name}Controller:
    \"\"\"
    {domain_name} Domain Controller
    Handles {domain_description}
    \"\"\"
    
    def __init__(self):
        self.domain_name = "{domain_name}"
        self.capabilities = {capabilities}
        self.learning_rate = 0.1
        
    def process_query(self, query: str) -> str:
        \"\"\"Process query in {domain_name} domain.\"\"\"
        # Implementation for {domain_name} processing
        return f"Processed {domain_name} query: {{query}}"
        
    def learn(self, feedback: Dict[str, Any]):
        \"\"\"Learn from feedback.\"\"\"
        # Learning implementation
        pass
""",
            'creative': """
class {domain_name}Controller:
    \"\"\"
    {domain_name} Creative Controller
    Handles {domain_description}
    \"\"\"
    
    def __init__(self):
        self.domain_name = "{domain_name}"
        self.creativity_level = 0.8
        self.capabilities = {capabilities}
        
    def generate_creative_response(self, query: str) -> str:
        \"\"\"Generate creative response for {domain_name}.\"\"\"
        # Creative generation implementation
        return f"Creative {domain_name} response: {{query}}"
""",
            'problem_solving': """
class {domain_name}Controller:
    \"\"\"
    {domain_name} Problem Solving Controller
    Handles {domain_description}
    \"\"\"
    
    def __init__(self):
        self.domain_name = "{domain_name}"
        self.solving_methods = {solving_methods}
        self.capabilities = {capabilities}
        
    def solve_problem(self, problem: str) -> str:
        \"\"\"Solve problem in {domain_name} domain.\"\"\"
        # Problem solving implementation
        return f"Solved {domain_name} problem: {{problem}}"
"""
        }

    def analyze_fallback_query(self, query: str, context: str, timestamp: str) -> Dict[str, Any]:
        """Analyze fallback queries for emergent domain patterns."""
        fallback_entry = {
            'query': query,
            'context': context or "",
            'timestamp': timestamp
        }
        self.fallback_queries.append(fallback_entry)
        
        analysis = {
            'query_features': self._extract_query_features(query),
            'context_features': self._extract_context_features(context or ""),
            'timestamp': timestamp,
            'potential_domain': None,
            'confidence': 0.0
        }
        
        if not ADVANCED_CLUSTERING_AVAILABLE:
            logger.warning("Scikit-learn not available. Skipping advanced clustering analysis.")
            return analysis

        # Vectorize query for clustering
        query_vector = self._vectorize_query(query)
        fallback_entry['query_vector'] = query_vector
        
        # Check existing candidates
        for candidate_id, candidate in self.candidates.items():
            similarity = self._calculate_similarity(query_vector, candidate['centroid'])
            if similarity > self.confidence_threshold:
                analysis['potential_domain'] = candidate_id
                analysis['confidence'] = similarity
                break
        
        # If no match, consider creating new candidate from clustering
        if not analysis['potential_domain']:
            cluster_analysis = self._perform_clustering_analysis()
            if cluster_analysis.get('evolution_opportunity'):
                 # For simplicity, we'll just consider the first opportunity
                candidate_info = self._check_evolution_opportunity({'status': 'complete', 'clusters': cluster_analysis['clusters']})
                if candidate_info.get('evolution_ready'):
                    new_candidate = candidate_info['candidates'][0]
                    analysis['potential_domain'] = new_candidate['candidate_id']
                    analysis['confidence'] = new_candidate['evolution_confidence']

        return analysis

    def _extract_query_features(self, query: str) -> Dict[str, Any]:
        """Extracts meaningful features from queries"""
        normalized = query.lower().strip()
        return {
            'length': len(normalized),
            'word_count': len(normalized.split()),
            'has_numbers': bool(re.search(r'\d', normalized)),
        }
    
    def _calculate_similarity(self, vec1: np.ndarray, vec2: np.ndarray) -> float:
        """Calculate cosine similarity between two vectors."""
        from numpy.linalg import norm
        if not isinstance(vec1, np.ndarray): vec1 = np.array(vec1)
        if not isinstance(vec2, np.ndarray): vec2 = np.array(vec2)
        
        cosine_sim = np.dot(vec1, vec2) / (norm(vec1) * norm(vec2))
        return cosine_sim if not np.isnan(cosine_sim) else 0.0

    def _perform_clustering_analysis(self) -> Dict[str, Any]:
        """Perform clustering analysis on query patterns."""
        if len(self.fallback_queries) < self.min_cluster_size:
            return {'clusters': [], 'evolution_opportunity': False}
        
        # Extract query vectors
        query_vectors = [rec['query_vector'] for rec in self.fallback_queries if 'query_vector' in rec]
        query_texts = [rec['query'] for rec in self.fallback_queries if 'query_vector' in rec]

        if not query_vectors:
             return {'clusters': [], 'evolution_opportunity': False}
        
        # Perform clustering (simplified K-means)
        if len(query_vectors) >= self.min_cluster_size:
            clusters = self._simple_clustering(query_vectors, query_texts)
            
            # Analyze clusters for evolution opportunities
            evolution_opportunity = self._check_evolution_opportunity({'status': 'complete', 'clusters': clusters})
            
            return {
                'clusters': clusters,
                'evolution_opportunity': evolution_opportunity['evolution_ready'],
                'cluster_count': len(clusters),
                'total_queries': len(query_vectors)
            }
        
        return {'clusters': [], 'evolution_opportunity': False}

    def _simple_clustering(self, vectors, texts):
        """A simple K-Means clustering implementation."""
        # Determine optimal k (e.g., using elbow method - simplified here)
        num_clusters = max(2, min(5, len(vectors) // self.min_cluster_size))
        kmeans = KMeans(n_clusters=num_clusters, random_state=42, n_init=10)
        labels = kmeans.fit_predict(vectors)

        clusters = defaultdict(list)
        for i, label in enumerate(labels):
            clusters[label].append(texts[i])
        
        return [{'cluster_id': k, 'queries': v, 'size': len(v), 'evolution_potential': len(v) >= self.min_cluster_size} for k, v in clusters.items()]
    
    def _check_evolution_opportunity(self, cluster_analysis: Dict[str, Any]) -> Dict[str, Any]:
        """Check if any clusters meet the criteria for domain evolution."""
        if cluster_analysis.get('status') != 'complete':
            return {'evolution_ready': False, 'reason': 'insufficient_clustering'}
        
        evolution_candidates = []
        
        for cluster in cluster_analysis.get('clusters', []):
            if cluster.get('evolution_potential'):
                # Generate domain candidate
                domain_candidate = self._generate_domain_candidate(cluster)
                if domain_candidate:
                    evolution_candidates.append(domain_candidate)
        
        return {
            'evolution_ready': len(evolution_candidates) > 0,
            'candidates': evolution_candidates,
            'total_candidates': len(evolution_candidates)
        }
    
    def _generate_domain_candidate(self, cluster: Dict[str, Any]) -> Optional[Dict[str, Any]]:
        """Generate a domain candidate configuration."""
        try:
            cluster_id = cluster['cluster_id']
        
            # Analyze query patterns to generate domain name
            queries = cluster['queries']
            common_terms = self._extract_common_terms(queries)
            
            # Generate domain name
            domain_name = self._generate_domain_name(common_terms)
            
            # Create domain controller config
            controller_config = {
                'domain_name': domain_name,
                'controller_class': f'{domain_name}Controller',
                'detection_patterns': common_terms,
                'confidence_threshold': self.confidence_threshold,
                'cluster_source': {
                    'cluster_id': cluster_id,
                    'sample_queries': queries[:3],
                    'cluster_size': cluster['size']
                }
            }
            
            # Store for Keyholder review
            candidate_id = f"candidate_{int(time.time())}"
            self.candidates[candidate_id] = controller_config
            
            return {
                'candidate_id': candidate_id,
                'domain_name': domain_name,
                'controller_config': controller_config,
                'evolution_confidence': min(cluster['size'] / self.min_cluster_size, 1.0)
            }
        except Exception as e:
            logger.error(f"Error generating domain candidate for cluster {cluster.get('cluster_id')}: {e}")
            return None
    
    def _extract_common_terms(self, queries: List[str]) -> List[str]:
        """Extract common terms from a list of queries."""
        if not queries: return []
        from collections import Counter
        
        # Simple term extraction (could be enhanced with NLP)
        all_terms = []
        for query in queries:
            terms = [word.lower().strip('.,!?') for word in query.split() 
                    if len(word) > 3 and word.lower() not in ['what', 'how', 'when', 'where', 'why', 'the', 'and', 'or', 'for', 'are', 'is']]
            all_terms.extend(terms)
        
        # Get most common terms
        term_counts = Counter(all_terms)
        common_terms = [term for term, count in term_counts.most_common(5) if count >= 2]
        
        return common_terms
    
    def _generate_domain_name(self, common_terms: List[str]) -> str:
        """Generate a domain name from common terms."""
        if not common_terms:
            return f"EmergentDomain{len(self.candidates) + 1}"
        
        # Create a domain name from the most common term
        primary_term = "".join(word.capitalize() for word in common_terms[0].split())
        
        # Add contextual suffix
        if any(term in ['control', 'system', 'process'] for term in common_terms):
            domain_name = f"{primary_term}System"
        elif any(term in ['analysis', 'data', 'pattern'] for term in common_terms):
            domain_name = f"{primary_term}Analysis"
        else:
            domain_name = f"{primary_term}Domain"
        
        return domain_name
    
    def generate_controller_draft(self, candidate_id: str) -> str:
        """Generate a draft controller class for Keyholder review."""
        if candidate_id not in self.candidates:
            raise ValueError(f"Unknown candidate ID: {candidate_id}")
        
        config = self.candidates[candidate_id]
        
        # Determine controller type
        controller_type = self._determine_controller_type(config)
        template = self.controller_templates.get(controller_type, self.controller_templates['analytical'])

        # Generate controller code
        controller_code = self._generate_controller_code(config, controller_type)
        return controller_code

    def _determine_controller_type(self, config: Dict[str, Any]) -> str:
        """Determine the type of controller to generate."""
        keywords = config.get('detection_patterns', [])
        if any(w in ['create', 'generate', 'design'] for w in keywords):
            return 'creative'
        elif any(w in ['solve', 'optimize', 'fix'] for w in keywords):
            return 'problem_solving'
        else:
            return 'analytical'

    def _generate_controller_code(self, config: Dict[str, Any], controller_type: str) -> str:
        """Generate controller code based on configuration and type."""
        template = self.controller_templates[controller_type]
        
        domain_name = config.get('domain_name', 'NewDomain')
        description = f"Handles queries related to {config.get('detection_patterns', [])}"
        capabilities = config.get('detection_patterns', []) # simple mapping
        
        return template.format(
            domain_name=domain_name,
            domain_description=description,
            capabilities=capabilities,
            solving_methods=capabilities # for problem solving template
        )
    
    def get_evolution_status(self) -> Dict[str, Any]:
        """Get current evolution status and recommendations."""
        return {
            'total_fallback_queries': len(self.fallback_queries),
            'domain_candidates_count': len(self.candidates),
            'domain_candidates': self.candidates,
            'evolution_history': [], # No history tracking in this simplified version
            'next_evolution_threshold': self.min_cluster_size,
            'current_confidence_threshold': self.confidence_threshold,
            'ready_for_evolution': len(self.candidates) > 0
        }

class AdaptiveCognitiveOrchestrator:
    """
    Phase 2 Deployment: Adaptive Cognitive Orchestrator
    
    Builds upon CRCS with meta-learning capabilities:
    - Pattern evolution engine for emergent domain detection
    - Adaptive parameter tuning based on performance
    - Meta-learning from query patterns
    - Foundation for collective intelligence (Phase 3)
    """
    
    def __init__(self, protocol_chunks: List[str], llm_provider: Optional[BaseLLMProvider] = None, event_callback: Optional[callable] = None, loop: Optional[asyncio.AbstractEventLoop] = None):
        """
        Initialize the Adaptive Cognitive Orchestrator
        
        Args:
            protocol_chunks: List of protocol text chunks for domain controllers
            llm_provider: An optional LLM provider for generative capabilities
            event_callback: An optional callable for emitting events to a listener (like the VCD)
            loop: The asyncio event loop to run callbacks on.
        """
        # Initialize base system if available
        if CognitiveResonantControllerSystem:
            self.base_system = CognitiveResonantControllerSystem(
                protocol_chunks=protocol_chunks,
                llm_provider=llm_provider # Pass the provider down to the CRCS
            )
        else:
            self.base_system = None
            logger.warning("CognitiveResonantControllerSystem not found. ACO running in standalone mode.")
        
        # Initialize meta-learning components
        self.pattern_engine = PatternEvolutionEngine()
        self.domain_detector = EmergentDomainDetector()
        self.evolution_candidates = {}
        
        # Add event callback for VCD integration
        self.event_callback = event_callback
        self.loop = loop
        
        # Instantiate RISE orchestrator for handling high-stakes queries
        if RISE_Orchestrator is not None:
            self.rise_orchestrator = RISE_Orchestrator()
            # Hook the event callback into RISE as well
            if self.event_callback:
                self.rise_orchestrator.event_callback = self.event_callback
            logger.info("RISE Orchestrator integrated successfully")
        else:
            self.rise_orchestrator = None
            logger.warning("RISE Orchestrator not available - running in standalone mode")
        
        # Meta-learning configuration
        self.meta_learning_active = True
        
        # Performance tracking for adaptive tuning
        self.performance_history = deque(maxlen=100)
        
        # Russian Doll Layer Learning System
        try:
            from .aco_layer_learning import ACOLayerLearningSystem
            self.layer_learning = ACOLayerLearningSystem()
            logger.info("[ACO] Layer learning system initialized")
        except Exception as e:
            logger.warning(f"[ACO] Layer learning system not available: {e}")
            self.layer_learning = None
        
        # SPR Manager for layer-aware retrieval
        try:
            from .spr_manager import SPRManager
<<<<<<< HEAD
            from .config import Config
            config = Config()
            spr_filepath = config.get('spr_filepath', 'knowledge_graph/spr_definitions_tv.json')
=======
            from .config import CONFIG, SPR_JSON_FILE
            # Use CONFIG.paths.spr_definitions or fallback to legacy SPR_JSON_FILE
            spr_filepath = str(CONFIG.paths.spr_definitions) if hasattr(CONFIG, 'paths') else SPR_JSON_FILE
>>>>>>> 944bb964
            self.spr_manager = SPRManager(spr_filepath)
            logger.info("[ACO] SPR Manager initialized for layer-aware retrieval")
        except Exception as e:
            logger.warning(f"[ACO] SPR Manager not available: {e}")
            self.spr_manager = None
        
        self.learning_metrics = {
            'total_queries': 0,
            'successful_queries': 0,
            'evolution_opportunities': 0,
            'controllers_created': 0
        }
        
        logger.info("[ACO] Initialized with evolution capabilities and Russian Doll layer learning")
    
    def process_query_with_evolution(self, query: str) -> Tuple[str, Dict[str, Any]]:
        """Process query with potential evolution."""
        self.learning_metrics['total_queries'] += 1
        
        try:
            self.emit_aco_event("QueryReceived", f"ACO received query: {query[:80]}...", {"query": query})

            # --- High-Stakes Query Escalation to RISE ---
            high_stakes_keywords = ['strategy', 'strategic', 'plan', 'framework', 'protocol', 'pharmaceutical', 'ethical']
            if any(keyword in query.lower() for keyword in high_stakes_keywords) and self.rise_orchestrator is not None:
                self.emit_aco_event("Escalation", "High-stakes query detected. Escalating to RISE Engine.", {"keywords": high_stakes_keywords})

                # RISE workflow is synchronous and long-running
                rise_result = self.rise_orchestrator.run_rise_workflow(query)

                self.emit_aco_event("RISEComplete", "RISE Engine workflow finished.", {"rise_result": rise_result})

                # The final result from RISE is the context
                context = json.dumps(rise_result.get('final_strategy', {'error': 'No strategy produced'}), indent=2)

                # For now, metrics are simple. In a real scenario, we'd parse the RISE IAR.
                response_metrics = {
                    'active_domain': 'RISE_Engine',
                    'escalated': True,
                    'rise_session_id': rise_result.get('session_id')
                }
            else:
                # Standard ACO processing - continue to base system processing
                response_metrics = {
                    'active_domain': 'Adaptive_Cognitive_Orchestrator',
                    'escalated': False
                }

            # --- Russian Doll Layer Selection (ACO-Orchestrated) ---
            selected_layer = None
            layer_source = "default"
            if self.layer_learning:
                selected_layer, layer_source = self.layer_learning.select_optimal_layer(
                    query, 
                    context={'task_type': 'query_processing'}
                )
                self.emit_aco_event(
                    "LayerSelection", 
                    f"ACO auto-selected layer: {selected_layer} (source: {layer_source})", 
                    {"layer": selected_layer, "source": layer_source}
                )
<<<<<<< HEAD
            
            # --- SPR Retrieval with Layer Awareness ---
            spr_context = ""
            if self.spr_manager and selected_layer:
                try:
                    # ACO automatically retrieves SPRs at optimal layer
                    primed_sprs = self.spr_manager.scan_and_prime(
                        query, 
                        target_layer=selected_layer,
                        auto_select_layer=False  # Already selected by ACO
                    )
                    if primed_sprs:
                        spr_context = self._format_spr_context(primed_sprs, selected_layer)
                        self.emit_aco_event(
                            "SPRPriming", 
                            f"Primed {len(primed_sprs)} SPRs at {selected_layer} layer", 
                            {"spr_count": len(primed_sprs), "layer": selected_layer}
                        )
                except Exception as e:
                    logger.warning(f"[ACO] SPR priming failed: {e}")
            
=======
            
            # --- SPR Retrieval with Layer Awareness ---
            spr_context = ""
            if self.spr_manager and selected_layer:
                try:
                    # ACO automatically retrieves SPRs at optimal layer
                    primed_sprs = self.spr_manager.scan_and_prime(
                        query, 
                        target_layer=selected_layer,
                        auto_select_layer=False  # Already selected by ACO
                    )
                    if primed_sprs:
                        spr_context = self._format_spr_context(primed_sprs, selected_layer)
                        self.emit_aco_event(
                            "SPRPriming", 
                            f"Primed {len(primed_sprs)} SPRs at {selected_layer} layer", 
                            {"spr_count": len(primed_sprs), "layer": selected_layer}
                        )
                except Exception as e:
                    logger.warning(f"[ACO] SPR priming failed: {e}")

>>>>>>> 944bb964
            # --- Base System Processing (if available) ---
            if self.base_system:
                self.emit_aco_event("Routing", "Routing to Cognitive Resonant Controller System (CRCS).", {})
                # Include SPR context in query for base system
                enhanced_query = f"{query}\n\n{spr_context}" if spr_context else query
                context, base_metrics = self.base_system.process_query(enhanced_query)
                success = bool(context)
                active_domain = base_metrics.get('active_domain', 'standalone')
            else:
                # Standalone processing with intelligent response generation
                # Include SPR context
                enhanced_query = f"{query}\n\n{spr_context}" if spr_context else query
                context = self._generate_intelligent_response(enhanced_query)
                base_metrics = {}
                success = True
                active_domain = "standalone"
        
            # --- Pattern Analysis ---
            pattern_analysis = self.pattern_engine.analyze_query_pattern(
                query, success=success, active_domain=active_domain
            )
            
            # --- Track Layer Selection for Learning ---
            if self.layer_learning and selected_layer:
                # Determine success metrics from response
                user_satisfaction = self._estimate_satisfaction(context, success)
                response_quality = self._estimate_quality(context, base_metrics)
                
                # Track conversation for learning
                self.layer_learning.track_conversation(
                    query=query,
                    selected_layer=selected_layer,
                    success=success,
                    user_satisfaction=user_satisfaction,
                    response_quality=response_quality
                )
                
                # If conversation proves successful, reinforce pattern
                if success and user_satisfaction and user_satisfaction > 0.8:
                    query_signature = self.layer_learning._create_query_signature(query)
                    pattern_data = self.layer_learning.query_patterns.get(query_signature, {})
                    success_rate = pattern_data.get('success_rate', 0.0)
                    if success_rate > 0.8:
                        self.layer_learning.reinforce_successful_pattern(
                            query_signature, selected_layer, success_rate
                        )
                        self.emit_aco_event(
                            "Learning", 
                            f"ACO learned pattern: {query_signature[:8]}... → {selected_layer} (success: {success_rate:.1%})", 
                            {"pattern": query_signature[:8], "layer": selected_layer, "success_rate": success_rate}
<<<<<<< HEAD
                        )
=======
            )
>>>>>>> 944bb964
            
            # --- Adaptation and Evolution ---
            evolution_opportunity = self._attempt_adaptation(query, pattern_analysis)
            if evolution_opportunity.get('adaptation_type'):
                self.learning_metrics['evolution_opportunities'] += 1
                logger.info(f"[ACO] Evolution opportunity detected: {evolution_opportunity}")
            
            self.learning_metrics['successful_queries'] += 1
            
            # --- Final Response ---
            response_metrics = {
                'pattern_analysis': pattern_analysis,
                'evolution_opportunity': evolution_opportunity,
                'learning_metrics': self.learning_metrics.copy()
            }
            response_metrics.update(base_metrics)

            return context, response_metrics
            
        except Exception as e:
            self.emit_aco_event("Error", "An error occurred during ACO processing.", {"error": str(e)})
            logger.error(f"[ACO] Error processing query: {e}", exc_info=True)
            return f"Error processing query: {str(e)}", {
                'error': str(e),
                'learning_metrics': self.learning_metrics.copy()
            }
    
    def emit_aco_event(self, step_name: str, message: str, metadata: Dict[str, Any]) -> None:
        """Emits an event for the VCD or other listeners."""
        if not self.event_callback or not self.loop:
            return

        event = {
            "type": "thought_process_step",
            "source": "ACO",
            "step_id": f"aco_{step_name.lower()}_{int(time.time() * 1000)}",
            "step_name": step_name,
            "message": message,
            "timestamp": now_iso(),
            "metadata": metadata
        }
        
        try:
            # Schedule the async callback to run on the provided event loop
            self.loop.call_soon_threadsafe(asyncio.create_task, self.event_callback(event))
        except Exception as e:
            logger.error(f"Failed to emit ACO event: {e}")

    def _generate_intelligent_response(self, query: str) -> str:
        """Generate intelligent response for standalone mode"""
        query_lower = query.lower()
        
        # Analyze query intent and provide contextual responses
        if any(word in query_lower for word in ['hello', 'hi', 'hey', 'greetings']):
            return f"Hello! I'm ArchE, your Adaptive Cognitive Orchestrator. I've received your greeting: '{query}'. I'm currently operating in standalone mode, processing your query through my cognitive framework with pattern analysis and learning capabilities. How can I assist you today?"
        
        elif any(word in query_lower for word in ['cheap', 'cheapest', 'cost', 'price', 'budget', 'affordable']):
            return f"I understand you're asking about cost-effective options regarding: '{query}'. Through my cognitive analysis, I can suggest several approaches: 1) Research comparison websites and price aggregators, 2) Consider alternative methods or timing, 3) Look for deals, discounts, or bulk options, 4) Evaluate total cost of ownership vs. upfront cost. What specific area would you like me to help you explore further?"
<<<<<<< HEAD
        
        elif any(word in query_lower for word in ['how', 'what', 'why', 'when', 'where']):
            return f"That's an excellent question: '{query}'. My cognitive processing framework is analyzing this through multiple lenses: pattern recognition, domain-specific reasoning, and adaptive learning. I'm processing this query with my Pattern Evolution Engine and Domain Detection capabilities. Could you provide more context about what you're trying to achieve? This will help me provide more targeted assistance."
        
=======
        
        elif any(word in query_lower for word in ['how', 'what', 'why', 'when', 'where']):
            return f"That's an excellent question: '{query}'. My cognitive processing framework is analyzing this through multiple lenses: pattern recognition, domain-specific reasoning, and adaptive learning. I'm processing this query with my Pattern Evolution Engine and Domain Detection capabilities. Could you provide more context about what you're trying to achieve? This will help me provide more targeted assistance."
        
>>>>>>> 944bb964
        elif any(word in query_lower for word in ['help', 'assist', 'support', 'guide']):
            return f"I'm here to help! You asked: '{query}'. As your Adaptive Cognitive Orchestrator, I can assist with: 1) Problem-solving through cognitive reasoning, 2) Pattern analysis and learning from interactions, 3) Domain-specific processing and adaptation, 4) Strategic thinking and planning. What specific challenge are you facing that I can help you work through?"
        
        elif any(word in query_lower for word in ['cognitive', 'brain', 'thinking', 'intelligence', 'ai']):
            return f"Excellent question about cognitive processes! Regarding '{query}': I'm an Adaptive Cognitive Orchestrator that uses pattern evolution, domain detection, and meta-learning. My cognitive framework includes: 1) Pattern Evolution Engine for learning from interactions, 2) Emergent Domain Detection for identifying new problem areas, 3) Adaptive parameter tuning based on performance, 4) Meta-learning capabilities for continuous improvement. What aspect of cognitive processing interests you most?"
        
        else:
            return f"I've received your query: '{query}'. Through my cognitive analysis, I've identified this as a {self._analyze_query_domain(query)} inquiry. My Adaptive Cognitive Orchestrator is processing this through pattern analysis, domain detection, and learning metrics. I'm building understanding of your query patterns to provide increasingly sophisticated assistance. How can I help you explore this topic further?"
    
    def _analyze_query_domain(self, query: str) -> str:
        """Analyze the domain/category of a query"""
        query_lower = query.lower()
        
        if any(word in query_lower for word in ['travel', 'trip', 'flight', 'hotel', 'destination', 'minnesota']):
            return "travel and logistics"
        elif any(word in query_lower for word in ['code', 'programming', 'development', 'software', 'technical']):
            return "technical and programming"
        elif any(word in query_lower for word in ['learn', 'study', 'education', 'knowledge', 'understand']):
            return "learning and education"
        elif any(word in query_lower for word in ['business', 'work', 'project', 'management', 'strategy']):
            return "business and strategy"
        elif any(word in query_lower for word in ['cognitive', 'brain', 'thinking', 'intelligence', 'ai']):
            return "cognitive science and AI"
        else:
            return "general inquiry"
    
    def _estimate_satisfaction(self, response: str, success: bool) -> Optional[float]:
        """
        Estimate user satisfaction from response quality and success.
        
        Args:
            response: The response text
            success: Whether the query was successful
            
        Returns:
            Estimated satisfaction score (0.0-1.0) or None
        """
        if not success:
            return 0.3  # Low satisfaction if unsuccessful
        
        # Simple heuristics for satisfaction estimation
        response_lower = response.lower()
        
        # Positive indicators
        positive_indicators = ['success', 'complete', 'analysis', 'detailed', 'comprehensive']
        positive_count = sum(1 for word in positive_indicators if word in response_lower)
        
        # Negative indicators
        negative_indicators = ['error', 'failed', 'unavailable', 'cannot', 'unable']
        negative_count = sum(1 for word in negative_indicators if word in response_lower)
        
        # Base satisfaction
        base_satisfaction = 0.7 if success else 0.3
        
        # Adjust based on indicators
        satisfaction = base_satisfaction + (positive_count * 0.05) - (negative_count * 0.1)
        
        # Clamp to [0.0, 1.0]
        return max(0.0, min(1.0, satisfaction))
    
    def _estimate_quality(self, response: str, metrics: Dict[str, Any]) -> Optional[float]:
        """
        Estimate response quality from metrics and content.
        
        Args:
            response: The response text
            metrics: Response metrics dictionary
            
        Returns:
            Estimated quality score (0.0-1.0) or None
        """
        # Base quality from response length and content
        response_length = len(response) if response else 0
        base_quality = min(0.9, 0.5 + (response_length / 10000))  # Longer responses generally better
        
        # Adjust based on metrics
        if metrics:
            # Check for successful processing
            if metrics.get('success', False):
                base_quality += 0.1
            
            # Check for pattern analysis
            if metrics.get('pattern_analysis'):
                base_quality += 0.05
            
            # Check for evolution opportunities
            if metrics.get('evolution_opportunity', {}).get('adaptation_type'):
                base_quality += 0.05
        
        # Clamp to [0.0, 1.0]
        return max(0.0, min(1.0, base_quality))
    
    def _format_spr_context(self, primed_sprs: List[Dict[str, Any]], layer: str) -> str:
        """
        Format primed SPRs into context string for query enhancement.
        
        Args:
            primed_sprs: List of primed SPR definitions
            layer: The layer at which SPRs were retrieved
            
        Returns:
            Formatted context string
        """
        if not primed_sprs:
            return ""
<<<<<<< HEAD
        
        context_parts = [f"[SPR Context - {layer} layer]:\n"]
        
        for spr in primed_sprs[:5]:  # Limit to 5 SPRs to avoid overwhelming
            spr_id = spr.get('spr_id', spr.get('term', 'Unknown'))
            content = spr.get('content', spr.get('definition', ''))
            if content:
                # Truncate if too long
                if len(content) > 500:
                    content = content[:500] + "..."
                context_parts.append(f"{spr_id}: {content}\n")
        
        return "\n".join(context_parts)
    
    def _attempt_adaptation(self, query: str, pattern_analysis: Dict[str, Any]) -> Dict[str, Any]:
        """Attempt to adapt the system based on pattern analysis."""
        adaptation_result = {
            'adaptation_type': None,
            'confidence': 0.0,
            'changes_made': [],
            'new_capabilities': []
        }
        
        occurrences = pattern_analysis.get('occurrences', 0)
        success_rate = pattern_analysis.get('success_rate', 1.0)
        
=======
        
        context_parts = [f"[SPR Context - {layer} layer]:\n"]
        
        for spr in primed_sprs[:5]:  # Limit to 5 SPRs to avoid overwhelming
            spr_id = spr.get('spr_id', spr.get('term', 'Unknown'))
            content = spr.get('content', spr.get('definition', ''))
            if content:
                # Truncate if too long
                if len(content) > 500:
                    content = content[:500] + "..."
                context_parts.append(f"{spr_id}: {content}\n")
        
        return "\n".join(context_parts)
    
    def _attempt_adaptation(self, query: str, pattern_analysis: Dict[str, Any]) -> Dict[str, Any]:
        """Attempt to adapt the system based on pattern analysis."""
        adaptation_result = {
            'adaptation_type': None,
            'confidence': 0.0,
            'changes_made': [],
            'new_capabilities': []
        }
        
        occurrences = pattern_analysis.get('occurrences', 0)
        success_rate = pattern_analysis.get('success_rate', 1.0)
        
>>>>>>> 944bb964
        # Check for high-frequency patterns to generate a controller
        if occurrences > 10 and pattern_analysis.get('emergent_potential', {}).get('recommendation') == 'create_controller':
            adaptation_result['adaptation_type'] = 'controller_creation'
            adaptation_result['confidence'] = min(0.9, occurrences / 20)
            
            # Generate controller candidate
            candidate = self._generate_controller_candidate(query, pattern_analysis)
            if candidate:
                self.evolution_candidates[candidate['id']] = candidate
                adaptation_result['changes_made'].append(f"Created controller candidate: {candidate['id']}")
                adaptation_result['new_capabilities'].append(candidate['capabilities'])
        
        # Check for low success rates to trigger tuning
        if success_rate < 0.5 and occurrences > 5:
            adaptation_result['adaptation_type'] = 'parameter_tuning'
            adaptation_result['confidence'] = 0.7
            adaptation_result['changes_made'].append("Triggered parameter tuning analysis")
            self._auto_tune_parameters()
    
        return adaptation_result

    def _generate_controller_candidate(self, query:str, pattern_analysis: Dict) -> Optional[Dict]:
        """Generates a new controller candidate."""
        try:
            # Simplified candidate generation
            candidate_id = f"candidate_{int(time.time())}"
            common_terms = self._extract_common_terms([q['query'] for q in self.pattern_engine.query_history if q['pattern_signature'] == pattern_analysis['pattern_signature']])
            domain_name = self._generate_domain_name(common_terms)
            
            candidate = {
                'id': candidate_id,
                'domain_name': domain_name,
                'description': f"Domain for queries like: {query[:50]}...",
                'keywords': common_terms,
                'confidence': 0.8,
                'capabilities': ['query_processing', 'pattern_recognition'],
                'config': { 'domain_name': domain_name, 'description': "...", 'keywords': common_terms, 'capabilities': []}
            }
            return candidate
        except Exception as e:
            logger.error(f"Error creating domain candidate: {e}")
            return None

    def _extract_common_terms(self, queries: List[str]) -> List[str]:
        """Extract common terms from a list of queries."""
        if not queries: return []
        from collections import Counter
        all_terms = []
        for query in queries:
            terms = [word.lower().strip('.,!?') for word in query.split() if len(word) > 4 and word.lower() not in ['what', 'how', 'when', 'where', 'why', 'the', 'and', 'or', 'for', 'are', 'is']]
            all_terms.extend(terms)
        term_counts = Counter(all_terms)
        return [term for term, count in term_counts.most_common(3)]

    def _generate_domain_name(self, common_terms: List[str]) -> str:
        """Generate a domain name from common terms."""
        if not common_terms:
            return f"EmergentDomain{len(self.evolution_candidates)}"
        return "".join(word.capitalize() for word in common_terms) + "Domain"
    
    def _auto_tune_parameters(self):
        """Auto-tune system parameters based on performance history"""
        # This is a placeholder for a more sophisticated tuning mechanism
        logger.info("[ACO] Auto-tuning analysis triggered. (Placeholder)")
        pass

    # --- ADVANCED FEATURES FROM SPEC ---

    def share_learning_across_instances(self, other_instance_data: Dict[str, Any]) -> bool:
        """Share learning data across ArchE instances."""
        try:
            # Import patterns from other instance
            if 'pattern_signatures' in other_instance_data:
                for signature, data in other_instance_data['pattern_signatures'].items():
                    if signature not in self.pattern_engine.pattern_signatures:
                        self.pattern_engine.pattern_signatures[signature] = data
            
            # Import evolution candidates
            if 'evolution_candidates' in other_instance_data:
                for candidate_id, candidate in other_instance_data['evolution_candidates'].items():
                    if candidate_id not in self.evolution_candidates:
                        self.evolution_candidates[candidate_id] = candidate
            
            logger.info("Successfully shared learning data across instances")
            return True
        except Exception as e:
            logger.error(f"Error sharing learning data: {e}")
            return False

    def predict_evolution_needs(self) -> Dict[str, Any]:
        """Predict future evolution needs based on current patterns."""
        # Placeholder for a predictive model
        logger.warning("Predictive evolution is not fully implemented.")
        return {
            'predicted_domains': [], 'confidence': 0.0, 'timeline': 'unknown', 'recommendations': []
        }

    def get_evolution_analytics(self) -> Dict[str, Any]:
        """Get comprehensive analytics on evolution progress."""
        success_rates = [p['success_count'] / p['occurrences'] for p in self.pattern_engine.pattern_signatures.values() if p['occurrences'] > 0]
        return {
            'learning_metrics': self.learning_metrics,
            'pattern_analytics': {
                'total_patterns': len(self.pattern_engine.pattern_signatures),
                'active_patterns': sum(1 for p in self.pattern_engine.pattern_signatures.values() if p.get('occurrences', 0) > 5),
                'avg_success_rate': np.mean(success_rates) if success_rates else 0.0
            },
            'evolution_analytics': {
                'total_candidates': len(self.evolution_candidates),
                'candidates_approved': sum(1 for c in self.evolution_candidates.values() if c.get('status') == 'approved'),
                'controllers_created': self.learning_metrics['controllers_created']
            },
        }
    
    def get_system_diagnostics(self) -> Dict[str, Any]:
        """Get comprehensive system diagnostics including ACO-specific metrics"""
        # Get base diagnostics if system exists
        base_diagnostics = self.base_system.get_system_diagnostics() if self.base_system else {}
        
        # Add ACO-specific diagnostics
        aco_diagnostics = self.get_evolution_analytics()
        aco_diagnostics['meta_learning_active'] = self.meta_learning_active
        
        # Combine diagnostics
        base_diagnostics['aco_diagnostics'] = aco_diagnostics
        return base_diagnostics
    
    def _handle_evolution_opportunity(self, evolution_opportunity: Dict[str, Any]) -> None:
        """Handle detected evolution opportunities."""
        for candidate in evolution_opportunity.get('candidates', []):
            candidate_id = candidate['candidate_id']
            domain_name = candidate['domain_name']
            confidence = candidate['evolution_confidence']
            
            # Log evolution event
            evolution_event = {
                'timestamp': now_iso(),
                'event_type': 'domain_candidate_detected',
                'candidate_id': candidate_id,
                'domain_name': domain_name,
                'confidence': confidence,
                'status': 'awaiting_keyholder_review'
            }
            
            # self.evolution_log.append(evolution_event) # No history tracking in this simplified version
            
            logger.info(f"[ACO-EVOLUTION] New domain candidate detected: {domain_name} (confidence: {confidence:.2f})")
            logger.info(f"[ACO-EVOLUTION] Candidate ID: {candidate_id} - Awaiting Keyholder review")
    
    def get_evolution_candidates_for_review(self) -> Dict[str, Any]:
        """Get evolution candidates ready for Keyholder review."""
        candidates = {}
        
        for candidate_id, config in self.domain_detector.candidates.items():
            # Generate controller draft
            try:
                controller_draft = self.domain_detector.generate_controller_draft(candidate_id)
                candidates[candidate_id] = {
                    'config': config,
                    'controller_draft': controller_draft,
                    'status': 'ready_for_review'
                }
            except Exception as e:
                 logger.error(f"Failed to generate draft for {candidate_id}: {e}")
        
        return {
            'total_candidates': len(candidates),
            'candidates': candidates,
            'evolution_log': [], # No history tracking in this simplified version
            'evolution_status': self.domain_detector.get_evolution_status()
        }

# Example usage and testing
if __name__ == "__main__":
    # Test the ACO system
    logging.basicConfig(level=logging.INFO)
    
    # Mock protocol chunks for testing
    mock_protocol = [
        "Implementation Resonance refers to the alignment between conceptual understanding and operational implementation.",
        "The ProportionalResonantControlPatterN eliminates oscillatory errors through resonant gain amplification.",
        "Adaptive Cognitive Orchestrator enables meta-learning and pattern evolution in cognitive architectures.",
        "Sparse Priming Representations (SPRs) activate internal cognitive pathways within the Knowledge Network Oneness.",
        "Temporal Dynamics and 4D Thinking enable analysis across the dimension of time for strategic foresight."
    ]
    
    # Initialize ACO
    aco = AdaptiveCognitiveOrchestrator(mock_protocol)
    
    # Test queries
    test_queries = [
        "Analyze market trends for Q4 2024",
        "Analyze market trends for Q1 2025",
        "Compare market performance last year",
        "Generate a report on market trends",
        "Create a new marketing strategy based on trends",
        "How do cognitive architectures learn?",
        "What is meta-learning in AI?",
        "Explain pattern evolution in adaptive systems",
        "Can you create a new controller for me?",
        "Generate a creative solution for customer retention",
        "Solve the logistics optimization problem for our fleet",
        "Optimize our supply chain based on new data"
    ]
    
    print("🧠 Testing Adaptive Cognitive Orchestrator")
    print("=" * 60)
    
    for i, query in enumerate(test_queries, 1):
        print(f"\n{i}. Query: {query}")
        print("-" * 40)
        
        context, metrics = aco.process_query_with_evolution(query)
        
        print(f"✅ Success - Domain: {metrics.get('active_domain', 'standalone')}")
        print(f"Context: {context[:100]}...")
        
        if metrics.get('pattern_analysis'):
            pattern = metrics['pattern_analysis']
            print(f"Pattern Signature: {pattern.get('pattern_signature')}")
            print(f"Occurrences: {pattern.get('occurrences', 0)}")
            if pattern.get('emergent_potential', {}).get('recommendation') == 'create_controller':
                print("🧠 EVOLUTION OPPORTUNITY: CREATE CONTROLLER")
        
        if metrics.get('evolution_opportunity',{}).get('adaptation_type'):
             print(f"⚡ ADAPTATION ATTEMPTED: {metrics['evolution_opportunity']['adaptation_type']}")

    
    # Show final diagnostics
    print("\n" + "=" * 60)
    print("FINAL SYSTEM DIAGNOSTICS")
    print("=" * 60)
    
    diagnostics = aco.get_system_diagnostics()
    aco_diag = diagnostics.get('aco_diagnostics', {})
    
    print(f"Evolution Analytics:")
    analytics = aco_diag.get('evolution_analytics', {})
    for key, value in analytics.items():
        print(f"  {key}: {value}")
    
    print(f"\nLearning Metrics:")
    learning = aco_diag.get('learning_metrics', {})
    for key, value in learning.items():
        print(f"  {key}: {value}")

    # Test controller generation
    if aco.evolution_candidates:
        print("\n" + "="*60)
        print("GENERATING CONTROLLER DRAFT")
        print("="*60)
        candidate_id = list(aco.evolution_candidates.keys())[0]
        candidate_config = aco.evolution_candidates[candidate_id]['config']
        
        # Manually add to detector for draft generation
        aco.domain_detector.candidates[candidate_id] = candidate_config
        
        draft = aco.domain_detector.generate_controller_draft(candidate_id)
        print(draft) <|MERGE_RESOLUTION|>--- conflicted
+++ resolved
@@ -653,15 +653,9 @@
         # SPR Manager for layer-aware retrieval
         try:
             from .spr_manager import SPRManager
-<<<<<<< HEAD
-            from .config import Config
-            config = Config()
-            spr_filepath = config.get('spr_filepath', 'knowledge_graph/spr_definitions_tv.json')
-=======
             from .config import CONFIG, SPR_JSON_FILE
             # Use CONFIG.paths.spr_definitions or fallback to legacy SPR_JSON_FILE
             spr_filepath = str(CONFIG.paths.spr_definitions) if hasattr(CONFIG, 'paths') else SPR_JSON_FILE
->>>>>>> 944bb964
             self.spr_manager = SPRManager(spr_filepath)
             logger.info("[ACO] SPR Manager initialized for layer-aware retrieval")
         except Exception as e:
@@ -723,7 +717,6 @@
                     f"ACO auto-selected layer: {selected_layer} (source: {layer_source})", 
                     {"layer": selected_layer, "source": layer_source}
                 )
-<<<<<<< HEAD
             
             # --- SPR Retrieval with Layer Awareness ---
             spr_context = ""
@@ -744,30 +737,7 @@
                         )
                 except Exception as e:
                     logger.warning(f"[ACO] SPR priming failed: {e}")
-            
-=======
-            
-            # --- SPR Retrieval with Layer Awareness ---
-            spr_context = ""
-            if self.spr_manager and selected_layer:
-                try:
-                    # ACO automatically retrieves SPRs at optimal layer
-                    primed_sprs = self.spr_manager.scan_and_prime(
-                        query, 
-                        target_layer=selected_layer,
-                        auto_select_layer=False  # Already selected by ACO
-                    )
-                    if primed_sprs:
-                        spr_context = self._format_spr_context(primed_sprs, selected_layer)
-                        self.emit_aco_event(
-                            "SPRPriming", 
-                            f"Primed {len(primed_sprs)} SPRs at {selected_layer} layer", 
-                            {"spr_count": len(primed_sprs), "layer": selected_layer}
-                        )
-                except Exception as e:
-                    logger.warning(f"[ACO] SPR priming failed: {e}")
-
->>>>>>> 944bb964
+
             # --- Base System Processing (if available) ---
             if self.base_system:
                 self.emit_aco_event("Routing", "Routing to Cognitive Resonant Controller System (CRCS).", {})
@@ -818,11 +788,7 @@
                             "Learning", 
                             f"ACO learned pattern: {query_signature[:8]}... → {selected_layer} (success: {success_rate:.1%})", 
                             {"pattern": query_signature[:8], "layer": selected_layer, "success_rate": success_rate}
-<<<<<<< HEAD
-                        )
-=======
             )
->>>>>>> 944bb964
             
             # --- Adaptation and Evolution ---
             evolution_opportunity = self._attempt_adaptation(query, pattern_analysis)
@@ -881,17 +847,10 @@
         
         elif any(word in query_lower for word in ['cheap', 'cheapest', 'cost', 'price', 'budget', 'affordable']):
             return f"I understand you're asking about cost-effective options regarding: '{query}'. Through my cognitive analysis, I can suggest several approaches: 1) Research comparison websites and price aggregators, 2) Consider alternative methods or timing, 3) Look for deals, discounts, or bulk options, 4) Evaluate total cost of ownership vs. upfront cost. What specific area would you like me to help you explore further?"
-<<<<<<< HEAD
         
         elif any(word in query_lower for word in ['how', 'what', 'why', 'when', 'where']):
             return f"That's an excellent question: '{query}'. My cognitive processing framework is analyzing this through multiple lenses: pattern recognition, domain-specific reasoning, and adaptive learning. I'm processing this query with my Pattern Evolution Engine and Domain Detection capabilities. Could you provide more context about what you're trying to achieve? This will help me provide more targeted assistance."
         
-=======
-        
-        elif any(word in query_lower for word in ['how', 'what', 'why', 'when', 'where']):
-            return f"That's an excellent question: '{query}'. My cognitive processing framework is analyzing this through multiple lenses: pattern recognition, domain-specific reasoning, and adaptive learning. I'm processing this query with my Pattern Evolution Engine and Domain Detection capabilities. Could you provide more context about what you're trying to achieve? This will help me provide more targeted assistance."
-        
->>>>>>> 944bb964
         elif any(word in query_lower for word in ['help', 'assist', 'support', 'guide']):
             return f"I'm here to help! You asked: '{query}'. As your Adaptive Cognitive Orchestrator, I can assist with: 1) Problem-solving through cognitive reasoning, 2) Pattern analysis and learning from interactions, 3) Domain-specific processing and adaptation, 4) Strategic thinking and planning. What specific challenge are you facing that I can help you work through?"
         
@@ -997,7 +956,6 @@
         """
         if not primed_sprs:
             return ""
-<<<<<<< HEAD
         
         context_parts = [f"[SPR Context - {layer} layer]:\n"]
         
@@ -1024,34 +982,6 @@
         occurrences = pattern_analysis.get('occurrences', 0)
         success_rate = pattern_analysis.get('success_rate', 1.0)
         
-=======
-        
-        context_parts = [f"[SPR Context - {layer} layer]:\n"]
-        
-        for spr in primed_sprs[:5]:  # Limit to 5 SPRs to avoid overwhelming
-            spr_id = spr.get('spr_id', spr.get('term', 'Unknown'))
-            content = spr.get('content', spr.get('definition', ''))
-            if content:
-                # Truncate if too long
-                if len(content) > 500:
-                    content = content[:500] + "..."
-                context_parts.append(f"{spr_id}: {content}\n")
-        
-        return "\n".join(context_parts)
-    
-    def _attempt_adaptation(self, query: str, pattern_analysis: Dict[str, Any]) -> Dict[str, Any]:
-        """Attempt to adapt the system based on pattern analysis."""
-        adaptation_result = {
-            'adaptation_type': None,
-            'confidence': 0.0,
-            'changes_made': [],
-            'new_capabilities': []
-        }
-        
-        occurrences = pattern_analysis.get('occurrences', 0)
-        success_rate = pattern_analysis.get('success_rate', 1.0)
-        
->>>>>>> 944bb964
         # Check for high-frequency patterns to generate a controller
         if occurrences > 10 and pattern_analysis.get('emergent_potential', {}).get('recommendation') == 'create_controller':
             adaptation_result['adaptation_type'] = 'controller_creation'
