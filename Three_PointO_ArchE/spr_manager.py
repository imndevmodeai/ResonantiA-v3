--- conflicted
+++ resolved
@@ -129,11 +129,7 @@
             ]
         else:
             # Return full SPR definitions
-<<<<<<< HEAD
-        return [self.sprs[key] for key in sorted(list(found_sprs)) if key in self.sprs]
-=======
             return [self.sprs[key] for key in sorted(list(found_sprs)) if key in self.sprs]
->>>>>>> 944bb964
     
     @log_to_thought_trail
     def detect_sprs_with_confidence(self, text: str) -> List[Dict[str, Any]]:
