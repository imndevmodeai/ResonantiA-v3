# --- ResonantiA v3.0 .gitignore ---

# Python Bytecode and Cache
__pycache__/
*.py[cod]
*$py.class
*.so
.Python

# Virtual Environments (Common Names)
.venv/
venv/
ENV/
env/
env.bak/
venv.bak/

# IDE / Editor Configuration Files
.vscode/
.idea/
*.suo
*.ntvs*
*.njsproj
*.sln
*.sublime-project
*.sublime-workspace
*.swp

# Secrets & Sensitive Configuration (NEVER COMMIT THESE)
# Add specific files containing secrets if not using environment variables
# Example:
# .env
# secrets.json
# config_secrets.py
# api_keys.yaml

# Operating System Generated Files
.DS_Store
Thumbs.db
._*



# Testing Artifacts (customize based on testing framework)
.pytest_cache/
.coverage
htmlcov/
nosetests.xml
coverage.xml
*.cover
tests/outputs/ # Exclude test-specific outputs if generated there
tests/logs/    # Exclude test-specific logs

# Jupyter Notebook Checkpoints
.ipynb_checkpoints

# Cursor IDE specific files
.cursor/
.cursor_arche_comm/  # Communication directory for Cursor ArchE provider


# Dependencies (if managed locally, though venv is preferred)
# node_modules/

# Node.js
/node_modules
/ResonantiA/browser_automation/node_modules
npm-debug.log*
yarn-debug.log*
yarn-error.log*
pnpm-debug.log*

# Python
__pycache__/
*.py[cod]
*$py.class
*.so
.Python
build/
develop-eggs/
dist/
downloads/
eggs/
.eggs/
lib/
lib64/
parts/
sdist/
var/
wheels/
share/python-wheels/
*.egg-info/
.installed.cfg
*.egg
MANIFEST

# Environment
.env
.venv
env/
venv/
ENV/
env.bak
venv.bak

# IDE / Editor
.idea/
.vscode/
*.swp
*~

# Ignore all node_modules and chrome artifacts
**/node_modules/
**/chrome/

cursor_discuss_protocol_files_and_spec10.19.25i.md
nextjs-chat_backup_quarantine/
outputs/
cursor_*.deb

# Accidental pip install log artifacts (files starting with =)
=*

# Large files excluded from git
Three_PointO_ArchE/ledgers/thought_trail.db
Three_PointO_ArchE/knowledge_graph/spr_definitions_tv.json
knowledge_graph/spr_definitions_tv.json
**/spr_definitions_tv.json
*.db
*.json.backup.*

# Exclude all backup and large data files
*.backup
*.backup.*
*.zip
knowledge_graph/*.json
!knowledge_graph/*.json.txt

# Thought trail databases (excluded due to size)
**/thoughttrail.db
**/thought_trail.db
**/ledgers/**/*.db

# Files over 50MB (exclude large files)
# Note: .git/objects/pack files are git internals and handled automatically
<<<<<<< HEAD
=======

# Files over 50MB (exclude large files)
# Note: .git/objects/pack files are git internals and handled automatically
>>>>>>> 944bb964
<|MERGE_RESOLUTION|>--- conflicted
+++ resolved
@@ -143,9 +143,6 @@
 
 # Files over 50MB (exclude large files)
 # Note: .git/objects/pack files are git internals and handled automatically
-<<<<<<< HEAD
-=======
 
 # Files over 50MB (exclude large files)
-# Note: .git/objects/pack files are git internals and handled automatically
->>>>>>> 944bb964
+# Note: .git/objects/pack files are git internals and handled automatically